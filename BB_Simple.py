--- conflicted
+++ resolved
@@ -16,12 +16,7 @@
         finds magnetic field given density and beam fields
 """
 import numpy as np
-<<<<<<< HEAD
-import matplotlib.pyplot as plt
-from mpl_toolkits.mplot3d import axes3d
 from scipy.constants import Boltzmann as k, elementary_charge as e
-=======
->>>>>>> 08e53068
 
 def beam(xyz, amp, spec_amp, width):
     '''
@@ -50,11 +45,7 @@
 
     return base_beam + spec1 + spec2
 
-<<<<<<< HEAD
 def density(xyz, rho0, decay_length, beam_func) -> float:
-=======
-def density(xyz, rho0, decay_length):
->>>>>>> 08e53068
     '''
     Density decay function.
 
@@ -110,51 +101,4 @@
     grad_temp = np.array(grad(beam_shape, xyz))
     magnetic_field = k/(e*density_func(xyz))*np.cross(grad_density, grad_temp)
 
-<<<<<<< HEAD
-    return magnetic_field
-
-if __name__ == "__main__":
-    # Parameters
-    RHO0 = 10
-    DECAY_LENGTH = 0.1
-    AMP = 10
-    SPEC_AMP = 1
-    WIDTH = 0.1
-
-    beam_sh = lambda xyz: beam(xyz, amp = AMP, spec_amp = SPEC_AMP, width = WIDTH)
-    density_distr = lambda xyz: density(xyz, rho0 = RHO0,
-                                        decay_length = DECAY_LENGTH, beam_func = beam_sh)
-
-    NUM = 20
-    NUMZ = 10
-    xs = np.linspace(-1.5*WIDTH, 1.5*WIDTH, NUM)
-    zs = np.linspace(0, 1.5*DECAY_LENGTH, NUMZ)
-
-    bf = np.zeros((NUM, NUM, NUMZ, 3))
-    for i, x in enumerate(xs):
-        for j, y in enumerate(xs):
-            for k, z in enumerate(zs):
-                bf[i, j, k] = biermann_field(xyz = [x, y, z], beam_shape = beam_sh,
-                                    density_func = density_distr)
-
-    NUMB = 50
-    beam_xs = np.linspace(-1.5*WIDTH, 1.5*WIDTH, NUMB)
-    beam_arr = np.zeros((len(beam_xs), len(beam_xs)))
-    for i, x in enumerate(beam_xs):
-        for j, y in enumerate(beam_xs):
-            beam_arr[i, j] = beam_sh([x, y, 0])
-
-    fig = plt.figure()
-    ax = fig.add_subplot(111, projection='3d')
-    x, y, z = np.meshgrid(xs, xs, zs)
-    ax.quiver(x, y, z, bf[:, :, :, 1], bf[:, :, :, 0], bf[:, :, :, 2], length=0.00001,
-              linewidth = 2, arrow_length_ratio = 0.3)
-    x, y = np.meshgrid(beam_xs, beam_xs)
-    ax.plot_surface(x, y, beam_arr, cmap = "Oranges")
-    ax.set_xlabel("x")
-    ax.set_ylabel("y")
-    ax.set_zlabel("z")
-    plt.show()
-=======
-    return magnetic_field
->>>>>>> 08e53068
+    return magnetic_field